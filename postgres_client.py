--- conflicted
+++ resolved
@@ -32,21 +32,6 @@
     except Exception as e:
         return False, f"SQL analysis failed: {e}"
 
-<<<<<<< HEAD
-def print_sql_preview(rows: list, limit: int = 10):
-    messenger = get_messenger()
-    if not rows:
-        messenger.warning("No rows returned")
-        return
-    for i, row in enumerate(rows):
-        if i < limit:
-            print(row)
-        elif i == limit:
-            print(f"... {len(rows) - limit} more rows hidden")
-            break
-
-=======
->>>>>>> 8721d264
 class PostgresClient(DatabaseClient):
     def __init__(self, host, database, user, password, port=5432, utility_version="1.0.0"):
         self._host = host
@@ -247,44 +232,6 @@
             if where:
                 query += f" WHERE {where}"
             with self.connection.cursor() as cur:
-<<<<<<< HEAD
-                for schema, table_name in tables:
-                    full_table_name = f'"{schema}"."{table_name}"'
-                    file_path = outpath / f"{table_name}.csv"
-                    try:
-                        cur.execute(f"SELECT * FROM {full_table_name};")
-                        rows = cur.fetchall()
-                        columns = [d[0] for d in cur.description]
-                        with file_path.open("w", newline="", encoding="utf-8") as f:
-                            writer = csv.writer(f)
-                            writer.writerow(columns)
-                            writer.writerows(rows)
-                        file_size = file_path.stat().st_size
-                        saved_files.append({
-                            "table_name": table_name,
-                            "file_path": str(file_path),
-                            "rows_count": len(rows),
-                            "file_size": file_size
-                        })
-                        if metadata:
-                            self._logger.log_table_backup(
-                                metadata=metadata,
-                                table_name=table_name,
-                                rows_count=len(rows),
-                                file_size=file_size,
-                                file_path=str(file_path)
-                            )
-                        self._messenger.success(f"Saved: {file_path.name} ({len(rows)} rows, {file_size / 1024:.2f} KB)")
-                    except Exception as e:
-                        self._messenger.error(f"Export {table_name} failed: {e}")
-                        self._logger.error(f"Table export failed for {table_name}: {e}")
-                        continue
-            return saved_files
-        except Exception as e:
-            self._messenger.error(f"Export failed: {e}")
-            self._logger.error(f"Export op failed: {e}")
-            return []
-=======
                 cur.execute(query)
                 rows = cur.fetchall()
                 if len(rows) == 0 and where:
@@ -326,7 +273,6 @@
                 file_size=file_size,
                 file_path=file_path
             )
->>>>>>> 8721d264
 
     def database_schema(self, outpath):
         try:
@@ -380,11 +326,7 @@
         )
 
         try:
-<<<<<<< HEAD
-            backup_structure = self._create_backup_structure(base_path, metadata["id"])
-=======
             backup_structure = self._create_backup_structure(base_path, metadata["id"], back_up_time=metadata["timestamp_start"])
->>>>>>> 8721d264
             self._messenger.info(f"Backup dir: {backup_structure['root']}")
 
             schema_path = self.database_schema(backup_structure["schema"])
@@ -457,11 +399,7 @@
         )
 
         try:
-<<<<<<< HEAD
-            backup_structure = self._create_backup_structure(base_path, metadata["id"])
-=======
             backup_structure = self._create_backup_structure(base_path, metadata["id"], back_up_time=metadata["timestamp_start"])
->>>>>>> 8721d264
             self._messenger.info(f"Backup dir: {backup_structure['root']}")
 
             schema_path = self.database_schema(backup_structure["schema"])
@@ -631,8 +569,6 @@
                 print(f"Rows: {stats.get('total_rows_processed', 0)}")
                 print(f"Size: {size_mb:.2f} MB")
         self._messenger.info(f"\n{'='*80}\n")
-<<<<<<< HEAD
-=======
 
     def _get_last_full_backup_info(self, info_type: str) -> str | list[str] | None:
         self._messenger.info(f"Fetching last full backup info for type: {info_type}")
@@ -781,7 +717,6 @@
                 self._messenger.error("No tables found in last full backup.")
                 return False
             tables = [("public", t) for t in tables]
->>>>>>> 8721d264
 
         self._messenger.info(f"Using basis column: {basis}")
         self._messenger.info(f"Tables: {[t[1] for t in tables]}")
